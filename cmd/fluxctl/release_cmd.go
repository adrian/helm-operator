--- conflicted
+++ resolved
@@ -116,15 +116,9 @@
 	}
 
 	if opts.dryRun {
-<<<<<<< HEAD
-		fmt.Fprintf(cmd.OutOrStdout(), "Submitting dry-run release job...\n")
+		fmt.Fprintf(cmd.OutOrStderr(), "Submitting dry-run release...\n")
 	} else {
-		fmt.Fprintf(cmd.OutOrStdout(), "Submitting release job...\n")
-=======
-		fmt.Fprintf(cmd.OutOrStderr(), "Requesting dry-run release...\n")
-	} else {
-		fmt.Fprintf(cmd.OutOrStderr(), "Requesting release ...\n")
->>>>>>> 37acdb16
+		fmt.Fprintf(cmd.OutOrStderr(), "Submitting release ...\n")
 	}
 
 	jobID, err := opts.API.UpdateImages(noInstanceID, update.ReleaseSpec{
@@ -141,23 +135,5 @@
 		return err
 	}
 
-<<<<<<< HEAD
-	fmt.Fprintf(cmd.OutOrStdout(), "Release job submitted, ID %s\n", id)
-	if opts.noFollow {
-		fmt.Fprintf(cmd.OutOrStdout(), "To check the status of this release job, run\n")
-		fmt.Fprintf(cmd.OutOrStdout(), "\n")
-		fmt.Fprintf(cmd.OutOrStdout(), "\tfluxctl check-release --release-id=%s\n", id)
-		fmt.Fprintf(cmd.OutOrStdout(), "\n")
-		return nil
-	}
-
-	// This is a bit funny, but works.
-	return (&serviceCheckReleaseOpts{
-		serviceOpts:              opts.serviceOpts,
-		releaseID:                string(id),
-		serviceReleaseOutputOpts: opts.serviceReleaseOutputOpts,
-	}).RunE(cmd, nil)
-=======
 	return await(cmd.OutOrStdout(), cmd.OutOrStderr(), opts.API, jobID, !opts.dryRun, opts.verbose)
->>>>>>> 37acdb16
 }