# Default values for flux.

# Weave Cloud service token
token: ""

replicaCount: 1

logFormat: fmt

image:
  repository: docker.io/fluxcd/flux
<<<<<<< HEAD
  tag: 1.13.2
=======
  tag: 1.13.3
>>>>>>> e6545951
  pullPolicy: IfNotPresent
  pullSecret:

service:
  type: ClusterIP
  port: 3030

helmOperator:
  replicaCount: 1
  create: false
<<<<<<< HEAD
  createCRD: false
=======
  createCRD: true
>>>>>>> e6545951
  repository: docker.io/fluxcd/helm-operator
  tag: 0.10.0
  pullPolicy: IfNotPresent
  pullSecret:
  # Limit the operator scope to a single namespace
  allowNamespace:
  # Update dependencies for charts
  updateChartDeps: true
  # Log the diff when a chart release diverges
  logReleaseDiffs: false
  # Interval at which to check for changed charts
  chartsSyncInterval: "3m"
  # (Experimental) amount of workers processing releases
  workers:

  # Tiller settings

  # If a hostname or IP is given here, that will be combined with the
  # tillerPort and used for connecting to Tiller. Otherwise, the
  # cluster-ip of the `tiller-deploy` service in .tillerNamespace is
  # looked up.
  tillerHost:
  tillerPort: 44134
  tillerNamespace: kube-system
  tls:
    secretName: "helm-client-certs"
    verify: false
    enable: false
    keyFile: "tls.key"
    certFile: "tls.crt"
    caContent: ""
    hostname: ""
  # Mount repositories.yaml configuration in a volume
  configureRepositories:
    enable: false
    volumeName: repositories-yaml
    secretName: flux-helm-repositories
    cacheVolumeName: repositories-cache
    repositories:
      # - name: bitnami
      #   url: https://charts.bitnami.com
      #   username:
      #   password:
  # Override Flux git settings
  git:
    pollInterval: ""
    timeout: ""
    # generate a SSH key named identity: ssh-keygen -q -N "" -f ./identity
    # create a Kubernetes secret: kubectl -n flux create secret generic helm-ssh --from-file=./identity
    # delete the private key: rm ./identity
    # add ./identity.pub as a read-only deployment key in your Git repo where the charts are
    # set the secret name (helm-ssh) below
    secretName: ""
  # Additional environment variables to set
  extraEnvs: []
  # extraEnvs:
  #   - name: FOO
  #     value: bar
  nodeSelector: {}
  annotations: {}
  tolerations: []
  affinity: {}
  resources:
    requests:
      cpu: 50m
      memory: 64Mi

rbac:
  # Specifies whether RBAC resources should be created
  create: true
  # Specifies whether PSP resources should be created
  pspEnabled: false

serviceAccount:
  # Specifies whether a service account should be created
  create: true
  # The name of the service account to use.
  # If not set and create is true, a name is generated using the fullname template
  name:

# If `false`, Flux and the Helm Operator will be restricted to the namespace where they are deployed
# and the kubeconfig default context will be set to that namespace
clusterRole:
  create: true

resources:
  requests:
    cpu: 50m
    memory: 64Mi

nodeSelector: {}

annotations: {}

tolerations: []

affinity: {}

extraVolumeMounts: []

extraVolumes: []

# Optional DNS settings, configuring the ndots option may resolve
# nslookup issues on some Kubernetes setups.
# dnsPolicy: "None"
# dnsConfig:
#   options:
#     - name: ndots
#       value: "1"

gpgKeys:
  # These keys will be imported into GPG in the Flux container.
  secretName: ""
  # These keys will be imported into GPG in the Flux container.
  # NB: should only be used for public keys used to verify the
  # signatures of commits.
  configMapName: ""

git:
  # URL of git repo with Kubernetes manifests; e.g. git.url=ssh://git@github.com/weaveworks/flux-get-started
  url: ""
  # Branch of git repo to use for Kubernetes manifests
  branch: "master"
  # Path within git repo to locate Kubernetes manifests (relative path)
  path: ""
  # Username to use as git committer
  user: "Weave Flux"
  # Email to use as git committer
  email: "support@weave.works"
  # If set, commits will be signed with this GPG key.
  signingKey: ""
  # If set, the signatures of the sync tag and commits will be verified.
  verifySignatures: false
  # If set, the author of git commits will reflect the user who initiated the commit and will differ from the git committer.
  setAuthor: false
  # Label to keep track of sync progress
  label:
  # Append "[ci skip]" to commit messages so that CI will skip builds
  ciSkip: false
  # Period at which to poll git repo for new commits
  pollInterval: "5m"
  # Duration after which git operations time out
  timeout: "20s"
  # generate a SSH key named identity: ssh-keygen -q -N "" -f ./identity
  # create a Kubernetes secret: kubectl -n flux create secret generic flux-ssh --from-file=./identity
  # delete the private key: rm ./identity
  # add ./identity.pub as a deployment key with write access in your Git repo
  # set the secret name (flux-ssh) below
  secretName: ""
  # Global Git configuration See https://git-scm.com/docs/git-config for more details.
  config:
    enabled: false
    secretName: ""
    data: ""
    # data: |
    #   [credential "https://github.com"]
    #           username = foo

registry:
  # Period at which to check for updated images
  pollInterval: "5m"
  # Maximum registry requests per second per host
  rps: 200
  # Maximum number of warmer connections to remote and memcache
  burst: 125
  # Output trace of image registry requests to log
  trace: false
  # Use HTTP rather than HTTPS for these image registry domains eg --set registry.insecureHosts="registry1.cluster.local\,registry2.cluster.local"
  insecureHosts:
  # Duration to keep cached image info. Must be < 1 month. (Deprecated)
  cacheExpiry:
  # Do not scan images that match these glob expressions
  excludeImage:
  # Allow usage of (RFC3339) timestamp labels from (canonical) image refs that match these glob expressions
  useTimestampLabels:
  # AWS ECR settings
  ecr:
    region:
    includeId:
    excludeId:
    require: false
  # Azure ACR settings
  acr:
    enabled: false
    hostPath: /etc/kubernetes/azure.json
  dockercfg:
    enabled: false
    secretName: ""
    configFileName: /dockercfg/config.json

memcached:
  repository: memcached
  tag: 1.5.15
  pullSecret:
  createClusterIP: true
  verbose: false
  maxItemSize: 5m
  maxMemory: 512
  securityContext:
    runAsUser: 11211
    runAsGroup: 11211
    allowPrivilegeEscalation: false
  nodeSelector: {}
  tolerations: []
  affinity: {}
  resources: {}
    # If you do want to specify resources, uncomment the following
    # lines, adjust them as necessary, and remove the curly braces after 'resources:'.
    # limits:
    #  cpu: 100m
    #  memory: 628Mi
    # requests:
    #  cpu: 50m
    #  memory: 512Mi

ssh:
  # Overrides for git over SSH. If you use your own git server, you
  # will likely need to provide a host key for it in this field.
  known_hosts: ""

kube:
  # Override for kubectl default config
  config: |
    apiVersion: v1
    clusters: []
    contexts:
    - context:
        cluster: ""
        namespace: default
        user: ""
      name: default
    current-context: default
    kind: Config
    preferences: {}
    users: []
# For https://github.com/justinbarrick/fluxcloud/
# additionalArgs:
# - --connect=ws://fluxcloud

# Additional environment variables to set
extraEnvs: []
# extraEnvs:
#   - name: FOO
#     value: bar

prometheus:
  enabled: false

syncGarbageCollection:
  enabled: false
  dry: false

# Add your own init container or uncomment and modify the given example.
initContainers: {}
#   flux-init:  # <- will be used as container name
#     image: "busybox:1.30.1"
#     imagePullPolicy: "IfNotPresent"
#     command: ['sh', '-c', 'counter=0; until [ "$counter" -ge 30 ]; do if [ -f /tmp/flux-deploy-key/identity ]; then exit 0; else echo waiting for flux deploy key && sleep 1 && counter=$((counter+1)); fi; done; exit 1;']
#     volumeMounts:
#       - mountPath: /tmp/flux-deploy-key
#         name: flux-deploy-key

# Additional containers to be added to the flux pod.
extraContainers: []<|MERGE_RESOLUTION|>--- conflicted
+++ resolved
@@ -9,11 +9,7 @@
 
 image:
   repository: docker.io/fluxcd/flux
-<<<<<<< HEAD
-  tag: 1.13.2
-=======
   tag: 1.13.3
->>>>>>> e6545951
   pullPolicy: IfNotPresent
   pullSecret:
 
@@ -24,11 +20,7 @@
 helmOperator:
   replicaCount: 1
   create: false
-<<<<<<< HEAD
   createCRD: false
-=======
-  createCRD: true
->>>>>>> e6545951
   repository: docker.io/fluxcd/helm-operator
   tag: 0.10.0
   pullPolicy: IfNotPresent
