/*

This package is for maintaining the link between `HelmRelease`
resources and the Helm releases to which they
correspond. Specifically,

 1. updating the `HelmRelease` status based on the progress of
   syncing, and the state of the associated Helm release; and,

 2. attributing each resource in a Helm release (under our control) to
 the associated `HelmRelease`.

*/
package status

import (
	"time"

	"github.com/go-kit/kit/log"
	"k8s.io/api/core/v1"
	metav1 "k8s.io/apimachinery/pkg/apis/meta/v1"
	"k8s.io/apimachinery/pkg/labels"
<<<<<<< HEAD
	kube "k8s.io/client-go/kubernetes"
=======
	"k8s.io/helm/pkg/helm"
	helmrelease "k8s.io/helm/pkg/proto/hapi/release"
>>>>>>> 284a6dfd

	helmfluxv1 "github.com/fluxcd/helm-operator/pkg/apis/helm.fluxcd.io/v1"
	ifclientset "github.com/fluxcd/helm-operator/pkg/client/clientset/versioned"
	v1client "github.com/fluxcd/helm-operator/pkg/client/clientset/versioned/typed/helm.fluxcd.io/v1"
	iflister "github.com/fluxcd/helm-operator/pkg/client/listers/helm.fluxcd.io/v1"
	"github.com/fluxcd/helm-operator/pkg/helm"
)

type Updater struct {
<<<<<<< HEAD
	hrClient    ifclientset.Interface
	hrLister    iflister.HelmReleaseLister
	kube        kube.Interface
	helmClients *helm.Clients
	defaultHelmVersion string
=======
	hrClient   ifclientset.Interface
	hrLister   iflister.HelmReleaseLister
	helmClient *helm.Client
>>>>>>> 284a6dfd
}

func New(hrClient ifclientset.Interface, hrLister iflister.HelmReleaseLister, helmClients *helm.Clients, defaultHelmVersion string) *Updater {
	return &Updater{
		hrClient:           hrClient,
		hrLister:           hrLister,
		helmClients:        helmClients,
		defaultHelmVersion: defaultHelmVersion,
	}
}

func (u *Updater) Loop(stop <-chan struct{}, interval time.Duration, logger log.Logger) {
	ticker := time.NewTicker(interval)
	var logErr error

bail:
	for {
		select {
		case <-stop:
			break bail
		case <-ticker.C:
		}
		list, err := u.hrLister.List(labels.Everything())
		if err != nil {
			logErr = err
			break bail
		}
		for _, hr := range list {
			nsHrClient := u.hrClient.HelmV1().HelmReleases(hr.Namespace)
			releaseName := hr.GetReleaseName()
			c, ok := u.helmClients.Load(hr.GetHelmVersion(u.defaultHelmVersion))
			// If we are unable to get the client, we do not care why
			if !ok {
				continue
			}
			rel, _ := c.Status(hr.GetReleaseName(), helm.StatusOptions{})
			// If we are unable to get the status, we do not care why
			if rel == nil {
				continue
			}
			if err := SetReleaseStatus(nsHrClient, *hr, releaseName, rel.Info.Status.String()); err != nil {
				logger.Log("namespace", hr.Namespace, "resource", hr.Name, "err", err)
				continue
			}
		}
	}

	ticker.Stop()
	logger.Log("loop", "stopping", "err", logErr)
}

// SetReleaseStatus updates the status of the HelmRelease to the given
// release name and/or release status.
func SetReleaseStatus(client v1client.HelmReleaseInterface, hr helmfluxv1.HelmRelease,
	releaseName, releaseStatus string) error {

	cHr, err := client.Get(hr.Name, metav1.GetOptions{})
	if err != nil {
		return err
	}

	if cHr.Status.ReleaseName == releaseName && cHr.Status.ReleaseStatus == releaseStatus {
		return nil
	}

	cHr.Status.ReleaseName = releaseName
	cHr.Status.ReleaseStatus = releaseStatus

	_, err = client.UpdateStatus(cHr)
	return err
}

// SetReleaseRevision updates the status of the HelmRelease to the
// given revision.
func SetReleaseRevision(client v1client.HelmReleaseInterface, hr helmfluxv1.HelmRelease, revision string) error {
	cHr, err := client.Get(hr.Name, metav1.GetOptions{})
	if err != nil {
		return err
	}

	if cHr.Status.Revision == revision {
		return nil
	}

	cHr.Status.Revision = revision

	_, err = client.UpdateStatus(cHr)
	return err
}

// SetValuesChecksum updates the values checksum of the HelmRelease to
// the given checksum.
func SetValuesChecksum(client v1client.HelmReleaseInterface, hr helmfluxv1.HelmRelease, valuesChecksum string) error {
	cHr, err := client.Get(hr.Name, metav1.GetOptions{})
	if err != nil {
		return err
	}

	if valuesChecksum == "" || cHr.Status.ValuesChecksum == valuesChecksum {
		return nil
	}

	cHr.Status.ValuesChecksum = valuesChecksum

	_, err = client.UpdateStatus(cHr)
	return err
}

// SetObservedGeneration updates the observed generation status of the
// HelmRelease to the given generation.
func SetObservedGeneration(client v1client.HelmReleaseInterface, hr helmfluxv1.HelmRelease, generation int64) error {
	cHr, err := client.Get(hr.Name, metav1.GetOptions{})
	if err != nil {
		return err
	}

	if cHr.Status.ObservedGeneration >= generation {
		return nil
	}

	cHr.Status.ObservedGeneration = generation

	_, err = client.UpdateStatus(cHr)
	return err
}

// HasSynced returns if the HelmRelease has been processed by the
// controller.
func HasSynced(hr helmfluxv1.HelmRelease) bool {
	return hr.Status.ObservedGeneration >= hr.Generation
}

// HasRolledBack returns if the current generation of the HelmRelease
// has been rolled back.
func HasRolledBack(hr helmfluxv1.HelmRelease) bool {
	if !HasSynced(hr) {
		return false
	}

	rolledBack := GetCondition(hr.Status, helmfluxv1.HelmReleaseRolledBack)
	if rolledBack == nil {
		return false
	}

	chartFetched := GetCondition(hr.Status, helmfluxv1.HelmReleaseChartFetched)
	if chartFetched != nil {
		// NB: as two successful state updates can happen right after
		// each other, on which we both want to act, we _must_ compare
		// the update timestamps as the transition timestamp will only
		// change on a status shift.
		// TODO(hidde): in case of a pod restart the last update time
		// will actually refresh because of the pruned cache;
		// triggering a rollout that should not happen. A solution for
		// this may be to look at the revision we also record, as this
		// will tell us if we already attempted a release for this
		// revision (but failed to do so).
		if chartFetched.Status == v1.ConditionTrue && rolledBack.LastUpdateTime.Before(&chartFetched.LastUpdateTime) {
			return false
		}
	}

	return rolledBack.Status == v1.ConditionTrue
}<|MERGE_RESOLUTION|>--- conflicted
+++ resolved
@@ -20,12 +20,7 @@
 	"k8s.io/api/core/v1"
 	metav1 "k8s.io/apimachinery/pkg/apis/meta/v1"
 	"k8s.io/apimachinery/pkg/labels"
-<<<<<<< HEAD
 	kube "k8s.io/client-go/kubernetes"
-=======
-	"k8s.io/helm/pkg/helm"
-	helmrelease "k8s.io/helm/pkg/proto/hapi/release"
->>>>>>> 284a6dfd
 
 	helmfluxv1 "github.com/fluxcd/helm-operator/pkg/apis/helm.fluxcd.io/v1"
 	ifclientset "github.com/fluxcd/helm-operator/pkg/client/clientset/versioned"
@@ -35,17 +30,11 @@
 )
 
 type Updater struct {
-<<<<<<< HEAD
 	hrClient    ifclientset.Interface
 	hrLister    iflister.HelmReleaseLister
 	kube        kube.Interface
 	helmClients *helm.Clients
 	defaultHelmVersion string
-=======
-	hrClient   ifclientset.Interface
-	hrLister   iflister.HelmReleaseLister
-	helmClient *helm.Client
->>>>>>> 284a6dfd
 }
 
 func New(hrClient ifclientset.Interface, hrLister iflister.HelmReleaseLister, helmClients *helm.Clients, defaultHelmVersion string) *Updater {
